/*! Wasm modules */

use anyhow::{anyhow, Result};
use async_std::channel::unbounded;
use async_std::task::JoinHandle;
use log::trace;
use wasmtime::{Store, Val};

use std::sync::Arc;

use crate::node::{Link, ProxyProcess};
use crate::{
    environment::{EnvironmentLocal, UNIT_OF_COMPUTE_IN_INSTRUCTIONS},
    mailbox::MessageMailbox,
<<<<<<< HEAD
    process::{self, Process, ProcessId, Signal, WasmProcess},
=======
    node::Peer,
    process::{self, Process, Signal, WasmProcess},
>>>>>>> 7533cc9a
    state::ProcessState,
};

#[derive(Clone)]
pub enum Module {
    Local(ModuleLocal),
    Remote(ModuleRemote),
}

impl Module {
    pub fn local(data: Vec<u8>, env: EnvironmentLocal, wasmtime_module: wasmtime::Module) -> Self {
        Self::Local(ModuleLocal::new(data, env, wasmtime_module))
    }
    pub async fn remote(env_id: u64, peer: Peer, data: Vec<u8>) -> Result<Self> {
        Ok(Self::Remote(ModuleRemote::new(env_id, peer, data).await?))
    }
    pub fn environment(&self) -> &EnvironmentLocal {
        match self {
            Module::Local(local) => local.environment(),
            Module::Remote(_) => unreachable!("Can't grab local environment on remote node"),
        }
    }
    pub fn data(&self) -> Vec<u8> {
        match self {
            Module::Local(local) => local.data(),
            Module::Remote(_) => unreachable!("Can't grab module data on remote node"),
        }
    }
    pub async fn spawn<'a>(
        &'a self,
        function: &'a str,
        params: Vec<Val>,
        link: Option<(Option<i64>, Arc<dyn Process>)>,
    ) -> Result<(JoinHandle<()>, Arc<dyn Process>)> {
        match self {
            Module::Local(local) => local.spawn(function, params, link).await,
            Module::Remote(remote) => remote.spawn(function, params, link).await,
        }
    }
}

#[derive(Clone)]
pub struct ModuleRemote {
    id: u64,
    peer: Peer,
}

impl ModuleRemote {
    pub async fn new(env_id: u64, peer: Peer, data: Vec<u8>) -> Result<Self> {
        let id = peer.create_module(env_id, data).await?;
        Ok(Self { id, peer })
    }
    pub async fn spawn<'a>(
        &'a self,
        function: &'a str,
        params: Vec<Val>,
        link: Option<(Option<i64>, Arc<dyn Process>)>,
    ) -> Result<(JoinHandle<()>, Arc<dyn Process>)> {
        let params: Option<Vec<i32>> = params.into_iter().map(|param| param.i32()).collect();
        if params.is_none() {
            return Err(anyhow!(
                "Only i32 arguments can be sent over the network the the spawn function"
            ));
        }
        let node = {
            crate::NODE
                .write()
                .await
                .as_ref()
                .expect("Must exist if remote environment exists")
                .clone()
        };
        let link = if let Some((tag, process)) = link {
            let link_id = node
                .inner
                .write()
                .await
                .resources
                .add(crate::node::Resource::Process(process));
            let link = Link::new(tag, link_id);
            Some(link)
        } else {
            None
        };
        let remote_id = self
            .peer
            .spawn(self.id, function.to_string(), params.unwrap(), link)
            .await?;
        let (handle, proxy_process) = ProxyProcess::new(remote_id, self.peer.clone(), node);
        Ok((handle, Arc::new(proxy_process)))
    }
}

/// A compiled WebAssembly module that can be used to spawn [`WasmProcesses`][0].
///
/// Modules are created from [`Environments`](crate::environment::Environment).
///
/// [0]: crate::WasmProcess
#[derive(Clone)]
pub struct ModuleLocal {
    inner: Arc<InnerModule>,
}

struct InnerModule {
    data: Vec<u8>,
    env: EnvironmentLocal,
    wasmtime_module: wasmtime::Module,
}

impl ModuleLocal {
    pub(crate) fn new(
        data: Vec<u8>,
        env: EnvironmentLocal,
        wasmtime_module: wasmtime::Module,
    ) -> Self {
        Self {
            inner: Arc::new(InnerModule {
                data,
                env,
                wasmtime_module,
            }),
        }
    }

    /// Spawns a new process from the module.
    ///
    /// A `Process` is created from a `Module`, an entry `function` and an array of arguments. The
    /// configuration of the environment will define some characteristics of the process, such as
    /// maximum memory, fuel and available host functions.
    ///
    /// After it's spawned the process will keep running in the background. A process can be killed
    /// by sending a `Signal::Kill` to it. If you would like to block until the process is finished
    /// you can `.await` on the returned `JoinHandle<()>`.
    ///
    /// Note: The 'a lifetime is here just because Rust has a bug in handling `dyn Trait` in async:
    /// https://github.com/rust-lang/rust/issues/63033
    /// If it ever becomes an issue there are other workarounds that could be used instead.
    pub async fn spawn<'a>(
        &'a self,
        function: &'a str,
        params: Vec<Val>,
<<<<<<< HEAD
        link: Option<(Option<i64>, WasmProcess)>,
    ) -> Result<(JoinHandle<()>, WasmProcess)> {
        let id = ProcessId::new();
=======
        link: Option<(Option<i64>, Arc<dyn Process>)>,
    ) -> Result<(JoinHandle<()>, Arc<dyn Process>)> {
        // TODO: Switch to new_v1() for distributed Lunatic to assure uniqueness across nodes.
        let id = Uuid::new_v4();
>>>>>>> 7533cc9a
        trace!("Spawning process: {}", id);
        let signal_mailbox = unbounded::<Signal>();
        let message_mailbox = MessageMailbox::default();
        let state = ProcessState::new(
            id,
            Module::Local(self.clone()),
            signal_mailbox.0.clone(),
            message_mailbox.clone(),
            self.environment().config(),
        )?;

        let mut store = Store::new(self.environment().engine(), state);
        store.limiter(|state| state);

        // Trap if out of fuel
        store.out_of_fuel_trap();
        // Define maximum fuel
        match self.environment().config().max_fuel() {
            Some(max_fuel) => {
                store.out_of_fuel_async_yield(max_fuel, UNIT_OF_COMPUTE_IN_INSTRUCTIONS)
            }
            // If no limit is specified use maximum
            None => store.out_of_fuel_async_yield(u64::MAX, UNIT_OF_COMPUTE_IN_INSTRUCTIONS),
        };

        let instance = self
            .environment()
            .linker()
            .instantiate_async(&mut store, self.wasmtime_module())
            .await?;
        // Once the module is initialized, set state.initialized to true
        let state = store.data_mut();
        state.initialized = true;

        let entry = instance
            .get_func(&mut store, function)
            .map_or(Err(anyhow!("Function '{}' not found", function)), |func| {
                Ok(func)
            })?;

        let fut = async move { entry.call_async(&mut store, &params, &mut []).await };
        let child_process = process::new(fut, id, signal_mailbox.1, message_mailbox);
        let child_process_handle = WasmProcess::new(id, signal_mailbox.0.clone());

        // **Child link guarantees**:
        // The link signal is going to be put inside of the child's mailbox and is going to be
        // processed before any child code can run. This means that any failure inside the child
        // Wasm code will be correctly reported to the parent.
        //
        // We assume here that the code inside of `process::new()` will not fail during signal
        // handling.
        //
        // **Parent link guarantees**:
        // A `tokio::task::yield_now()` call is executed to allow the parent to link the child
        // before continuing any further execution. This should force the parent to process all
        // signals right away.
        //
        // The parent could have received a `kill` signal in its mailbox before this function was
        // called and this signal is going to be processed before the link is established (FIFO).
        // Only after the yield function we can guarantee that the child is going to be notified
        // if the parent fails. This is ok, as the actual spawning of the child happens after the
        // call, so the child wouldn't even exist if the parent failed before.
        //
        // TODO: The guarantees provided here don't hold anymore in a distributed environment and
        //       will require some rethinking. This function will be executed on a completly
        //       different computer and needs to be synced in a more robust way with the parent
        //       running somewhere else.
        if let Some((tag, process)) = link {
            // Send signal to itself to perform the linking
            process.send(Signal::Link(None, Arc::new(child_process_handle.clone())));
            // Suspend itself to process all new signals
            async_std::task::yield_now().await;
            // Send signal to child to link it
            signal_mailbox
                .0
                .try_send(Signal::Link(tag, process))
                .expect("receiver must exist at this point");
        }

        // Spawn a background process
        trace!("Process size: {}", std::mem::size_of_val(&child_process));
        let join = async_std::task::spawn(child_process);
        Ok((join, Arc::new(child_process_handle)))
    }

    pub fn environment(&self) -> &EnvironmentLocal {
        &self.inner.env
    }

    pub fn wasmtime_module(&self) -> &wasmtime::Module {
        &self.inner.wasmtime_module
    }

    /// The raw WebAssembly data that the Module was created from.
    pub fn data(&self) -> Vec<u8> {
        self.inner.data.clone()
    }
}<|MERGE_RESOLUTION|>--- conflicted
+++ resolved
@@ -12,12 +12,8 @@
 use crate::{
     environment::{EnvironmentLocal, UNIT_OF_COMPUTE_IN_INSTRUCTIONS},
     mailbox::MessageMailbox,
-<<<<<<< HEAD
+    node::Peer,
     process::{self, Process, ProcessId, Signal, WasmProcess},
-=======
-    node::Peer,
-    process::{self, Process, Signal, WasmProcess},
->>>>>>> 7533cc9a
     state::ProcessState,
 };
 
@@ -159,16 +155,9 @@
         &'a self,
         function: &'a str,
         params: Vec<Val>,
-<<<<<<< HEAD
-        link: Option<(Option<i64>, WasmProcess)>,
-    ) -> Result<(JoinHandle<()>, WasmProcess)> {
-        let id = ProcessId::new();
-=======
         link: Option<(Option<i64>, Arc<dyn Process>)>,
     ) -> Result<(JoinHandle<()>, Arc<dyn Process>)> {
-        // TODO: Switch to new_v1() for distributed Lunatic to assure uniqueness across nodes.
-        let id = Uuid::new_v4();
->>>>>>> 7533cc9a
+        let id = ProcessId::new();
         trace!("Spawning process: {}", id);
         let signal_mailbox = unbounded::<Signal>();
         let message_mailbox = MessageMailbox::default();
