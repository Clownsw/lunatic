--- conflicted
+++ resolved
@@ -1,101 +1,5 @@
 mod mode;
 
-<<<<<<< HEAD
-use async_std::{channel, task};
-use clap::{crate_version, Arg, Command};
-
-use anyhow::{Context, Result};
-use lunatic_common_api::control::GetNodeIds;
-use lunatic_control::server::control_server;
-use lunatic_process::{env::Environment, local_control::local_control, runtimes};
-use lunatic_process_api::ProcessConfigCtx;
-use lunatic_runtime::{state::DefaultProcessState, DefaultProcessConfig};
-
-#[async_std::main]
-async fn main() -> Result<()> {
-    // Init logger
-    env_logger::Builder::from_env(env_logger::Env::default().default_filter_or("warn")).init();
-
-    // Parse command line arguments
-    let args = Command::new("lunatic")
-        .version(crate_version!())
-        .arg(
-            Arg::new("dir")
-                .long("dir")
-                .value_name("DIRECTORY")
-                .help("Grant access to the given host directory")
-                .multiple_occurrences(true)
-                .takes_value(true),
-        )
-        .arg(
-            Arg::new("node")
-                .long("node")
-                .value_name("NODE_ADDRESS")
-                .help("Turns local process into a node and binds it to the provided address.")
-                .requires("control")
-                .takes_value(true),
-        )
-        .arg(
-            Arg::new("control")
-                .long("control")
-                .value_name("CONTROL_ADDRESS")
-                .help("Address of a control node inside the cluster that will be used for bootstrapping.")
-                .takes_value(true)
-        )
-        .arg(
-            Arg::new("control_server")
-                .long("control-server")
-                .help("When set run the control server")
-                .requires("control"),
-        )
-        .arg(
-            Arg::new("no_entry")
-                .long("no-entry")
-                .help("If provided will join other nodes, but not require a .wasm entry file")
-                .requires("node"),
-        )
-        .arg(
-            Arg::new("wasm")
-                .value_name("WASM")
-                .help("Entry .wasm file")
-                .required_unless_present("no_entry")
-                .conflicts_with("no_entry")
-                .index(1),
-        )
-        .arg(
-            Arg::new("wasm_args")
-                .value_name("WASM_ARGS")
-                .help("Arguments passed to the guest")
-                .required(false)
-                .conflicts_with("no_entry")
-                .multiple_values(true)
-                .index(2),
-        )
-        .get_matches();
-
-    let mut config = DefaultProcessConfig::default();
-    // Allow initial process to compile modules, create configurations and spawn sub-processes
-    config.set_can_compile_modules(true);
-    config.set_can_create_configs(true);
-    config.set_can_spawn_processes(true);
-
-    // Set correct command line arguments for the guest
-    let wasi_args = args
-        .values_of("wasm_args")
-        .unwrap_or_default()
-        .map(|arg| arg.to_string())
-        .collect();
-    config.set_command_line_arguments(wasi_args);
-
-    // Inherit environment variables
-    config.set_environment_variables(env::vars().collect());
-
-    // Always preopen the current dir
-    config.preopen_dir(".");
-    if let Some(dirs) = args.values_of("dir") {
-        for dir in dirs {
-            config.preopen_dir(dir);
-=======
 use mode::{cargo_test, execution};
 
 use anyhow::Result;
@@ -133,75 +37,13 @@
                 }
                 None => false,
             }
->>>>>>> 679798f4
         }
         Err(_) => false,
     };
 
-<<<<<<< HEAD
-    // Run control server
-    if args.is_present("control_server") {
-        if let Some(control_address) = args.value_of("control") {
-            // TODO unwrap, better message
-            task::spawn(control_server(control_address.parse().unwrap()));
-        }
-    }
-
-    let control = if let (Some(node_address), Some(control_address)) =
-        (args.value_of("node"), args.value_of("control"))
-    {
-        // TODO unwrap, better message
-        let ctrl = lunatic_control::client::register(
-            node_address.parse().unwrap(),
-            control_address.parse().unwrap(),
-        )
-        .await?;
-        log::info!("Registration successful, node id {}", ctrl.node_id);
-        let resp = ctrl.get_nodes.call(GetNodeIds {}).await;
-        log::info!("List nodes {resp:?}");
-        ctrl
-    } else {
-        local_control()
-    };
-
-    // Create wasmtime runtime
-    let wasmtime_config = runtimes::wasmtime::default_config();
-    let runtime = runtimes::wasmtime::WasmtimeRuntime::new(&wasmtime_config)?;
-
-    if args.is_present("no_entry") {
-        // Block forever
-        let (_sender, receiver) = channel::bounded(1);
-        let _: () = receiver.recv().await.unwrap();
-    } else {
-        // Spawn main process
-        let path = args.value_of("wasm").unwrap();
-        let path = Path::new(path);
-        let module = fs::read(path)?;
-
-        let module_index = runtime.compile_module::<DefaultProcessState>(module)?;
-
-        let env = Environment::new(1, control);
-        let (task, _) = env
-            .spawn_wasm(
-                runtime,
-                module_index,
-                Arc::new(config),
-                "_start",
-                Vec::new(),
-                None,
-            )
-            .await
-            .context(format!(
-                "Failed to spawn process from {}::_start()",
-                path.to_string_lossy()
-            ))?;
-        // Wait on the main process to finish
-        task.await;
-=======
     if cargo_test {
         cargo_test::test().await
     } else {
         execution::execute().await
->>>>>>> 679798f4
     }
 }