--- conflicted
+++ resolved
@@ -1,13 +1,8 @@
 use std::sync::Arc;
 
 use anyhow::Result;
-<<<<<<< HEAD
-use async_std::channel::Sender;
-=======
 use async_std::channel::{Receiver, Sender};
 use hash_map_id::HashMapId;
-use uuid::Uuid;
->>>>>>> 679798f4
 use wasmtime::Linker;
 
 use crate::{
@@ -30,10 +25,7 @@
 
     // Create a new `ProcessState`
     fn new(
-<<<<<<< HEAD
         environment: Environment,
-=======
->>>>>>> 679798f4
         runtime: WasmtimeRuntime,
         module: WasmtimeCompiledModule<Self>,
         config: Arc<Self::Config>,
@@ -55,17 +47,10 @@
     /// Returns the process configuration
     fn config(&self) -> &Arc<Self::Config>;
 
-<<<<<<< HEAD
     // Returns process ID
     fn id(&self) -> u64;
     // Returns node ID
     fn node_id(&self) -> u64;
-
-    // Returns process signal mailbox
-    fn signal_mailbox(&self) -> &Sender<Signal>;
-=======
-    // Returns ID
-    fn id(&self) -> Uuid;
     // Returns signal mailbox
     fn signal_mailbox(&self) -> &(Sender<Signal>, Receiver<Signal>);
     // Returns message mailbox
@@ -74,5 +59,4 @@
     // Config resources
     fn config_resources(&self) -> &ConfigResources<Self::Config>;
     fn config_resources_mut(&mut self) -> &mut ConfigResources<Self::Config>;
->>>>>>> 679798f4
 }