--- conflicted
+++ resolved
@@ -541,14 +541,10 @@
         };
 
         let runtime = caller.data().runtime().clone();
-<<<<<<< HEAD
         let env = caller.data().environment().clone();
 
-        let mut state = T::new(env, runtime.clone(), module.clone(), config)?;
-=======
         let registry = caller.data().registry().clone();
-        let mut state = T::new(runtime.clone(), module.clone(), config, registry)?;
->>>>>>> be754284
+        let mut state = T::new(env, runtime.clone(), module.clone(), config, registry)?;
 
         // Inherit stdout and stderr streams if they are redirected by the parent.
         let stdout = if let Some(stdout) = caller.data().get_stdout() {
@@ -625,34 +621,9 @@
     caller.data().id()
 }
 
-<<<<<<< HEAD
 // Returns ID of the node that the current process is running on
 fn node_id<T: ProcessState + ProcessCtx<T>>(caller: Caller<T>) -> u64 {
     caller.data().node_id()
-=======
-// Returns UUID of a process as u128_ptr.
-//
-// Traps:
-// * If the process ID doesn't exist.
-// * If any memory outside the guest heap space is referenced.
-fn id<T: ProcessState + ProcessCtx<T>>(
-    mut caller: Caller<T>,
-    process_id: u64,
-    u128_ptr: u32,
-) -> Result<(), Trap> {
-    let id = caller
-        .data()
-        .process_resources()
-        .get(process_id)
-        .or_trap("lunatic::process::id")?
-        .id()
-        .as_u128();
-    let memory = get_memory(&mut caller)?;
-    memory
-        .write(&mut caller, u128_ptr as usize, &id.to_le_bytes())
-        .or_trap("lunatic::process::id")?;
-    Ok(())
->>>>>>> be754284
 }
 
 // Link current process to **process_id**. This is not an atomic operation, any of the 2 processes
